--- conflicted
+++ resolved
@@ -29,15 +29,9 @@
         self.Vt = None
 
     def perform_svd(self):
-<<<<<<< HEAD
         self.U, self.s, self.Vt = np.linalg.svd(np.hstack([self.centered_log_data_noNA, 
-                                                           self.cov_one_hot.detach().cpu() ]), 
+                                                            self.cov_one_hot.detach().cpu() ]), 
                                                 full_matrices=False)
-=======
-        stacked = [self.centered_log_data_noNA, self.cov_one_hot.detach().cpu()]
-
-        self.U, self.s, self.Vt = np.linalg.svd(np.hstack(stacked), full_matrices=False)
->>>>>>> 43d77f01
         logger.info(f'Finished fitting SVD with shapes U: {self.U.shape}, s: {self.s.shape}, Vt: {self.Vt.shape}')
 
     def find_enc_dim_optht(self):
