--- conflicted
+++ resolved
@@ -11,7 +11,6 @@
 from .model import ProtriderAutoencoder, train, mse_masked
 from .datasets import ProtriderSubset, ProtriderDataset
 
-<<<<<<< HEAD
 __all__ = ['init_model', 'find_latent_dim']
 
 def find_latent_dim(dataset, method='OHT',
@@ -19,45 +18,22 @@
                     init_wPCA=True, n_layers=1, h_dim=None,
                     n_epochs=100, learning_rate=1e-6, batch_size=None,
                     pval_sided='two-sided', pval_dist='gaussian',
-                    out_dir=None
-=======
-def _find_latent_dim(dataset, method='OHT', 
-                     inj_freq=1e-3, inj_mean=3, inj_sd=1.6, seed=None,
-                     init_wPCA=True, n_layers=1, h_dim=None, 
-                     n_epochs=100, learning_rate=1e-6, batch_size=None,
-                     pval_sided='two-sided', pval_dist='gaussian', 
-                     out_dir=None, device=torch.device('cpu')
->>>>>>> c3a5a2ae
+                    out_dir=None, device=torch.device('cpu')
                     ):
     if method == "OHT":
         print('-- OHT method for finding latent dim ---')
         dataset.perform_svd()
         q = dataset.find_enc_dim_optht()
     else:
-        
         print('--- Grid search method for finding latent dim ---')
         print('--- Injecting outliers ---')
-<<<<<<< HEAD
-        injected_dataset, outlier_mask = _inject_outliers(dataset, inj_freq, inj_mean, inj_sd, seed)
-=======
-        injected_dataset, outlier_mask = _inject_outliers(dataset, inj_freq, inj_mean, inj_sd, seed, device=device)     
->>>>>>> c3a5a2ae
+        injected_dataset, outlier_mask = _inject_outliers(dataset, inj_freq, inj_mean, inj_sd, seed, device=device)
 
         possible_qs = _get_gs_params(dataset.X.shape)
         print("--- Starting grid search for optimal encoding dimension ---")
         gridSearch_results = []
         for latent_dim in possible_qs:
             print(f"--- Testing q = {latent_dim} ---")
-<<<<<<< HEAD
-            model = init_model(injected_dataset, latent_dim, init_wPCA, n_layers, h_dim)
-            X_init = model(injected_dataset.X,
-                           prot_means=injected_dataset.prot_means_torch,
-                           cond=injected_dataset.cov_one_hot)
-            final_loss = mse_masked(injected_dataset.X, X_init,
-                                    injected_dataset.torch_mask).detach().numpy()
-            print('\tInitial loss after model init: ', final_loss)
-
-=======
             model = _init_model(injected_dataset, latent_dim, init_wPCA, n_layers, h_dim, device)
             X_init = model(injected_dataset.X, 
                            prot_means=injected_dataset.prot_means_torch,
@@ -66,7 +42,6 @@
                                     injected_dataset.torch_mask).detach().cpu().numpy()
             print('\tInitial loss after model init: ', final_loss )
             
->>>>>>> c3a5a2ae
             print('\t--- Fitting model ---')
             final_loss = train(injected_dataset, model,
                                n_epochs, learning_rate, batch_size)
@@ -81,19 +56,11 @@
             else:
                 X_in = copy.deepcopy(injected_dataset.X).detach().cpu().numpy()
                 X_in[injected_dataset.mask] = np.nan
-<<<<<<< HEAD
-                pvals, _, _ = get_pvals(X_in - X_out,
-                                        how=pval_sided,
-                                        dis='gaussian',
-                                        padjust=None
-                                        )
-=======
-                pvals, _, _, _ = get_pvals(X_in - X_out, 
+                pvals, _, _, _ = get_pvals(X_in - X_out,
                                      how=pval_sided, 
                                      dis='gaussian',
                                      padjust=None
                                     )
->>>>>>> c3a5a2ae
                 auprc = _get_prec_recall(pvals, outlier_mask)
                 print(f"\t==> q = {latent_dim}: AUCPR = {auprc}")
                 gridSearch_results.append([latent_dim, auprc])
@@ -110,26 +77,16 @@
     return q
 
 
-<<<<<<< HEAD
-def init_model(dataset, latent_dim, init_wPCA=True, n_layer=1, h_dim=None):
-=======
 def _init_model(dataset, latent_dim, init_wPCA = True, n_layer=1, h_dim=None,
                device=torch.device('cpu')):
->>>>>>> c3a5a2ae
     n_cov = dataset.cov_one_hot.shape[1]
     n_prots = dataset.X.shape[1]
     model = ProtriderAutoencoder(in_dim=n_prots, latent_dim=latent_dim,
                                  n_layers=n_layer, h_dim=h_dim,
                                  n_cov=n_cov
-<<<<<<< HEAD
-                                 )
-    model.double()
-
-=======
                                 )
     model.double().to(device)
     
->>>>>>> c3a5a2ae
     if init_wPCA:
         print('\tInitializing model weights with PCA')
         dataset.perform_svd()
@@ -151,16 +108,10 @@
     log_mean = np.log(inj_mean) if inj_mean != 0 else 0
     return np.random.lognormal(mean=log_mean, sigma=np.log(inj_sd), size=size)
 
-<<<<<<< HEAD
-
-def _inject_outliers(dataset, inj_freq=1e-3, inj_mean=3, inj_sd=1.6, seed=None):
-    max_outlier_value = np.nanmin([100 * np.nanmax(dataset.X),
-=======
     
 def _inject_outliers(dataset, inj_freq=1e-3, inj_mean=3, inj_sd=1.6, seed=None, device=torch.device('cpu')):
-    
+
     max_outlier_value = np.nanmin([100 * np.nanmax(dataset.X.detach().cpu().numpy()),
->>>>>>> c3a5a2ae
                                    torch.finfo(dataset.X.dtype).max])
     print('max value', max_outlier_value)
     X_prepro = dataset.X  ## uncentered data without NAs
@@ -175,20 +126,12 @@
 
     # insert with log normally distributed zscore in transformed space
     inj_zscores = _rlnorm(size=dataset.X.shape, inj_mean=inj_mean, inj_sd=inj_sd)
-<<<<<<< HEAD
-    sd = np.nanstd(X_trans, ddof=1, axis=0)
-
-    # reverse transform to original space
-    X_injected = torch.tensor(outlier_mask * inj_zscores * sd) + dataset.X
-
-=======
     sd = np.nanstd(X_trans.detach().cpu(), ddof=1, axis=0)
     #sd = torch.nanstd(X_trans, dim=0, unbiased=True)
 
     # reverse transform to original space
     X_injected = torch.tensor(outlier_mask * inj_zscores * sd).to(device) + dataset.X
     
->>>>>>> c3a5a2ae
     # avoid inj outlier to be too strong
     cond = X_injected > max_outlier_value
     X_injected[cond] = dataset.X[cond]
@@ -201,21 +144,12 @@
     print(f"Injecting {nr_out} outliers (freq = {nr_out / dataset.X.nelement()})")
 
     ds_injected = copy.deepcopy(dataset)
-<<<<<<< HEAD
-    # ds_injected.X = X_injected # why not just this?
-    ds_injected.X = torch.where(dataset.torch_mask, dataset.X, X_injected)
-    ds_injected.prot_means = np.nanmean(ds_injected.X, axis=0, keepdims=1)
-
-    ## PCA should be computed on ds_injected.X - prot_means
-    ds_injected.centered_log_data_noNA = ds_injected.X - ds_injected.prot_means
-=======
     #ds_injected.X = X_injected # why not just this?
     ds_injected.X = torch.where(dataset.torch_mask, dataset.X, X_injected).to(device)
     ds_injected.prot_means = np.nanmean(ds_injected.X.detach().cpu(), axis=0, keepdims=1)
 
     ## PCA should be computed on ds_injected.X - prot_means
     ds_injected.centered_log_data_noNA  = ds_injected.X.detach().cpu().numpy() - ds_injected.prot_means
->>>>>>> c3a5a2ae
     return ds_injected, outlier_mask
 
 
